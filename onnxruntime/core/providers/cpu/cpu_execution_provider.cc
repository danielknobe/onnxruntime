--- conflicted
+++ resolved
@@ -406,7 +406,6 @@
 class ONNX_OPERATOR_TYPED_KERNEL_CLASS_NAME(kCpuExecutionProvider, kOnnxDomain, 11, float, Resize);
 class ONNX_OPERATOR_TYPED_KERNEL_CLASS_NAME(kCpuExecutionProvider, kOnnxDomain, 11, int32_t, Resize);
 class ONNX_OPERATOR_TYPED_KERNEL_CLASS_NAME(kCpuExecutionProvider, kOnnxDomain, 11, uint8_t, Resize);
-class ONNX_OPERATOR_KERNEL_CLASS_NAME(kCpuExecutionProvider, kOnnxDomain, 12, Einsum);
 
 // opset 12
 class ONNX_OPERATOR_TYPED_KERNEL_CLASS_NAME(kCpuExecutionProvider, kOnnxDomain, 12, float, ArgMax);
@@ -431,7 +430,7 @@
 class ONNX_OPERATOR_TYPED_KERNEL_CLASS_NAME(kCpuExecutionProvider, kOnnxDomain, 12, int64_t, ReduceMin);
 class ONNX_OPERATOR_TYPED_KERNEL_CLASS_NAME(kCpuExecutionProvider, kOnnxDomain, 12, int8_t, ReduceMin);
 class ONNX_OPERATOR_TYPED_KERNEL_CLASS_NAME(kCpuExecutionProvider, kOnnxDomain, 12, uint8_t, ReduceMin);
-
+class ONNX_OPERATOR_KERNEL_CLASS_NAME(kCpuExecutionProvider, kOnnxDomain, 12, Einsum);
 
 
 Status RegisterOnnxOperatorKernels(KernelRegistry& kernel_registry) {
@@ -1039,10 +1038,6 @@
                                                                   int32_t, Resize)>,
       BuildKernelCreateInfo<ONNX_OPERATOR_TYPED_KERNEL_CLASS_NAME(kCpuExecutionProvider, kOnnxDomain, 11,
                                                                   uint8_t, Resize)>,
-<<<<<<< HEAD
-      BuildKernelCreateInfo<ONNX_OPERATOR_KERNEL_CLASS_NAME(kCpuExecutionProvider, kOnnxDomain, 12, Einsum)>,
-=======
-
       // OpSet 12
       BuildKernelCreateInfo<ONNX_OPERATOR_TYPED_KERNEL_CLASS_NAME(kCpuExecutionProvider, kOnnxDomain, 12, float,
                                                                             ArgMax)>,
@@ -1082,7 +1077,8 @@
                                                                   ReduceMin)>,
       BuildKernelCreateInfo<ONNX_OPERATOR_TYPED_KERNEL_CLASS_NAME(kCpuExecutionProvider, kOnnxDomain, 12, uint8_t,
                                                                   ReduceMin)>,
->>>>>>> 93b957a5
+      BuildKernelCreateInfo<ONNX_OPERATOR_KERNEL_CLASS_NAME(kCpuExecutionProvider, kOnnxDomain, 12, Einsum)>,
+
   };
 
   for (auto& function_table_entry : function_table) {
